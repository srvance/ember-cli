--- conflicted
+++ resolved
@@ -1,16 +1,11 @@
 # ember-cli Changelog
 
-<<<<<<< HEAD
 ### 2.7.0-beta.6
-=======
-### 2.6.3
->>>>>>> f62a008e
-
-The following changes are required if you are upgrading from the previous
-version:
-
-- Users
-<<<<<<< HEAD
+
+The following changes are required if you are upgrading from the previous
+version:
+
+- Users
   + [`ember new` diff](https://github.com/ember-cli/ember-new-output/compare/v2.7.0-beta.5...v2.7.0-beta.6)
   + Upgrade your project's ember-cli version - [docs](http://ember-cli.com/user-guide/#upgrading)
 - Addon Developers
@@ -100,18 +95,11 @@
 - Addon Developers
   + [`ember addon` diff](https://github.com/ember-cli/ember-addon-output/compare/v2.7.0-beta.1...v2.7.0-beta.2)
   + No changes required
-=======
-  + Upgrade your project's ember-cli version - [docs](http://ember-cli.com/user-guide/#upgrading)
-- Addon Developers
-  + [`ember addon` diff](https://github.com/ember-cli/ember-addon-output/compare/v2.6.2...v2.6.3)
-  + Upgrade your project's ember-cli version - [docs](http://ember-cli.com/user-guide/#upgrading)
->>>>>>> f62a008e
-- Core Contributors
-  + No changes required
-
-#### Community Contributions
-
-<<<<<<< HEAD
+- Core Contributors
+  + No changes required
+
+#### Community Contributions
+
 - [#5962](https://github.com/ember-cli/ember-cli/pull/5962) [BUGFIX canary] Remove test-loader from tests/index blueprint [@josemarluedke](https://github.com/josemarluedke)
 - [#5972](https://github.com/ember-cli/ember-cli/pull/5972) [BUGFIX release] ease core-object upgrade for addons which lack .project [@stefanpenner](https://github.com/stefanpenner)
 - [#5975](https://github.com/ember-cli/ember-cli/pull/5975) Update core-object to version 2.0.2 [@nathanhammond](https://github.com/nathanhammond)
@@ -163,12 +151,27 @@
 Thank you to all who took the time to contribute!
 
 
-=======
+### 2.6.3
+
+The following changes are required if you are upgrading from the previous
+version:
+
+- Users
+  + [`ember new` diff](https://github.com/ember-cli/ember-new-output/compare/v2.6.2...v2.6.3)
+  + Upgrade your project's ember-cli version - [docs](http://ember-cli.com/user-guide/#upgrading)
+- Addon Developers
+  + [`ember addon` diff](https://github.com/ember-cli/ember-addon-output/compare/v2.6.2...v2.6.3)
+  + Upgrade your project's ember-cli version - [docs](http://ember-cli.com/user-guide/#upgrading)
+- Core Contributors
+  + No changes required
+
+#### Community Contributions
+
 - [#6068](https://github.com/ember-cli/ember-cli/pull/6068) Allow more then 10 exit handlers [@nathanhammond](https://github.com/nathanhammond)
 
 Thank you to all who took the time to contribute!
 
->>>>>>> f62a008e
+
 ### 2.6.2
 
 The following changes are required if you are upgrading from the previous
