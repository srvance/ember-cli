'use strict';

/**
@module ember-cli
*/
const Promise = require('../ext/promise');
const path = require('path');
const findup = require('find-up');
let resolve = Promise.denodeify(require('resolve'));
const fs = require('fs-extra');
const existsSync = require('exists-sync');
const _ = require('ember-cli-lodash-subset');
let logger = require('heimdalljs-logger')('ember-cli:project');
const nodeModulesPath = require('node-modules-path');
const versionUtils = require('../utilities/version-utils');
let emberCLIVersion = versionUtils.emberCLIVersion;
const findAddonByName = require('../utilities/find-addon-by-name');
const Instrumentation = require('./instrumentation');
const heimdall = require('heimdalljs');

let processCwd = process.cwd();
// ensure NULL_PROJECT is a singleton
let NULL_PROJECT;

class Project {
  /**
    The Project model is tied to your package.json. It is instantiated
    by giving {{#crossLink "Project/closestSync:method"}}{{/crossLink}}
    the path to your project.

    @class Project
    @constructor
    @param {String} root Root directory for the project
    @param {Object} pkg  Contents of package.json
    @param {UI} ui
    @param {CLI} cli
  */
  constructor(root, pkg, ui, cli) {
    const AddonDiscovery = require('../models/addon-discovery');
    const AddonsFactory = require('../models/addons-factory');

    logger.info('init root: %s', root);

    this.root = root;
    this.pkg = pkg;
    this.ui = ui;
    this.cli = cli;
    this.addonPackages = {};
    this.addons = [];
    this.liveReloadFilterPatterns = [];
    this.setupBowerDirectory();
    this.setupNodeModulesPath();
    this.addonDiscovery = new AddonDiscovery(this.ui);
    this.addonsFactory = new AddonsFactory(this, this);

    /**
      Set when the `Watcher.detectWatchman` helper method finishes running,
      so that other areas of the system can be aware that watchman is being used.

      For example, this information is used in the broccoli build pipeline to know
      if we can watch additional directories (like bower_components) "cheaply".

      Contains `enabled` and `version`.

      @private
      @property _watchmanInfo
      @return {Object}
      @default false
    */
    this._watchmanInfo = {
      enabled: false,
      version: null,
      canNestRoots: false,
    };

    let instrumentation = this._instrumentation = ensureInstrumentation(cli, ui);
    instrumentation.project = this;

    this.emberCLIVersion = emberCLIVersion;
  }

  /**
    Sets the name of the bower directory for this project

    @private
    @method setupBowerDirectory
   */
  setupBowerDirectory() {
    let bowerrcPath = path.join(this.root, '.bowerrc');

    logger.info('bowerrc path: %s', bowerrcPath);

    if (existsSync(bowerrcPath)) {
      try {
        this.bowerDirectory = fs.readJsonSync(bowerrcPath).directory;
      } catch (exception) {
        logger.info('failed to parse bowerc: %s', exception);
        this.bowerDirectory = null;
      }
    }

    this.bowerDirectory = this.bowerDirectory || 'bower_components';
    logger.info('bowerDirectory: %s', this.bowerDirectory);
  }

  hasDependencies() {
    return !!this.nodeModulesPath;
  }

  /**
    Sets the path to the node_modules directory for this
    project.

    @private
    @method setupNodeModulesPath
   */
  setupNodeModulesPath() {
    this.nodeModulesPath = nodeModulesPath(this.root);

    logger.info('nodeModulesPath: %s', this.nodeModulesPath);
  }

  static nullProject(ui, cli) {
    if (NULL_PROJECT) { return NULL_PROJECT; }

    NULL_PROJECT = new Project(processCwd, {}, ui, cli);

    NULL_PROJECT.isEmberCLIProject = function() {
      return false;
    };

    NULL_PROJECT.isEmberCLIAddon = function() {
      return false;
    };

    NULL_PROJECT.name = function() {
      return path.basename(process.cwd());
    };

    NULL_PROJECT.initializeAddons();

    return NULL_PROJECT;
  }

  /**
    Returns the name from package.json.

    @private
    @method name
    @return {String} Package name
   */
  name() {
    const getPackageBaseName = require('../utilities/get-package-base-name');

    return getPackageBaseName(this.pkg.name);
  }

  /**
    Returns whether or not this is an Ember CLI project.
    This checks whether ember-cli is listed in devDependencies.

    @private
    @method isEmberCLIProject
    @return {Boolean} Whether this is an Ember CLI project
   */
  isEmberCLIProject() {
    return (this.cli ? this.cli.npmPackage : 'ember-cli') in this.dependencies();
  }

  /**
    Returns whether or not this is an Ember CLI addon.

    @method isEmberCLIAddon
    @return {Boolean} Whether or not this is an Ember CLI Addon.
   */
  isEmberCLIAddon() {
    return !!this.pkg.keywords && this.pkg.keywords.indexOf('ember-addon') > -1;
  }

  /**
    Returns the path to the configuration.

    @private
    @method configPath
    @return {String} Configuration path
   */
  configPath() {
    let configPath = 'config';

    if (this.pkg['ember-addon'] && this.pkg['ember-addon']['configPath']) {
      configPath = this.pkg['ember-addon']['configPath'];
    }

    return path.join(this.root, configPath, 'environment');
  }

<<<<<<< HEAD
  return path.join(this.root, configPath, 'environment');
};

/**
  Loads the configuration for this project and its addons.

  @public
  @method config
  @param  {String} env Environment name
  @return {Object}     Merged confiration object
 */
Project.prototype.config = function(env) {
  let configPath = this.configPath();
=======
  /**
    Loads the configuration for this project and its addons.
>>>>>>> e38940e1

    @private
    @method config
    @param  {String} env Environment name
    @return {Object}     Merged confiration object
   */
  config(env) {
    let configPath = this.configPath();

    if (existsSync(`${configPath}.js`)) {
      let appConfig = this.require(configPath)(env);
      let addonsConfig = this.getAddonsConfig(env, appConfig);

      return _.merge(addonsConfig, appConfig);
    } else {
      return this.getAddonsConfig(env, {});
    }
  }

  /**
    Returns the addons configuration.

    @private
    @method getAddonsConfig
    @param  {String} env       Environment name
    @param  {Object} appConfig Application configuration
    @return {Object}           Merged configuration of all addons
   */
  getAddonsConfig(env, appConfig) {
    this.initializeAddons();

    let initialConfig = _.merge({}, appConfig);

    return this.addons.reduce((config, addon) => {
      if (addon.config) {
        _.merge(config, addon.config(env, config));
      }

      return config;
    }, initialConfig);
  }

  /**
    Returns whether or not the given file name is present in this project.

    @private
    @method has
    @param  {String}  file File name
    @return {Boolean}      Whether or not the file is present
   */
  has(file) {
    return existsSync(path.join(this.root, file)) || existsSync(path.join(this.root, `${file}.js`));
  }

  /**
    Resolves the absolute path to a file.

    @private
    @method resolve
    @param  {String} file File to resolve
    @return {String}      Absolute path to file
   */
  resolve(file) {
    return resolve(file, {
      basedir: this.root,
    });
  }

  /**
    Resolves the absolute path to a file synchronously

    @private
    @method resolveSync
    @param  {String} file File to resolve
    @return {String}      Absolute path to file
   */
  resolveSync(file) {
    return resolve.sync(file, {
      basedir: this.root,
    });
  }

  /**
    Calls `require` on a given module.

    @private
    @method require
    @param  {String} file File path or module name
    @return {Object}      Imported module
   */
  require(file) {
    if (/^\.\//.test(file)) { // Starts with ./
      return require(path.join(this.root, file));
    } else if (file.slice(0, this.root.length) === this.root) { // Starts with this.root
      return require(file);
    } else {
      return require(path.join(this.nodeModulesPath, file));
    }
  }

  /**
    Returns the dependencies from a package.json

    @private
    @method dependencies
    @param  {Object}  pkg            Package object. If false, the current package is used.
    @param  {Boolean} excludeDevDeps Whether or not development dependencies should be excluded, defaults to false.
    @return {Object}                 Dependencies
   */
  dependencies(pkg, excludeDevDeps) {
    pkg = pkg || this.pkg || {};

    let devDependencies = pkg['devDependencies'];
    if (excludeDevDeps) {
      devDependencies = {};
    }

    return _.assign({}, devDependencies, pkg['dependencies']);
  }

  /**
    Returns the bower dependencies for this project.

    @private
    @method bowerDependencies
    @param  {String} bower Path to bower.json
    @return {Object}       Bower dependencies
   */
  bowerDependencies(bower) {
    if (!bower) {
      let bowerPath = path.join(this.root, 'bower.json');
      bower = (existsSync(bowerPath)) ? require(bowerPath) : {};
    }
    return _.assign({}, bower['devDependencies'], bower['dependencies']);
  }

  /**
    Provides the list of paths to consult for addons that may be provided
    internally to this project. Used for middleware addons with built-in support.

    @private
    @method supportedInternalAddonPaths
  */
  supportedInternalAddonPaths() {
    if (!this.root) { return []; }

    let internalMiddlewarePath = path.join(__dirname, '../tasks/server/middleware');
    let legacyBlueprintsPath = require.resolve('ember-cli-legacy-blueprints');
    let emberTryPath = require.resolve('ember-try');
    return [
      path.join(internalMiddlewarePath, 'testem-url-rewriter'),
      path.join(internalMiddlewarePath, 'tests-server'),
      path.join(internalMiddlewarePath, 'history-support'),
      path.join(internalMiddlewarePath, 'serve-files'),
      path.join(internalMiddlewarePath, 'proxy-server'),
      path.dirname(legacyBlueprintsPath),
      path.dirname(emberTryPath),
    ];
  }

  /**
    Discovers all addons for this project and stores their names and
    package.json contents in this.addonPackages as key-value pairs

    @private
    @method discoverAddons
   */
  discoverAddons() {
    let addonsList = this.addonDiscovery.discoverProjectAddons(this);

    this.addonPackages = this.addonDiscovery.addonPackages(addonsList);
  }

  /**
    Loads and initializes all addons for this project.

    @private
    @method initializeAddons
   */
  initializeAddons() {
    if (this._addonsInitialized) {
      return;
    }
    this._addonsInitialized = true;

    logger.info('initializeAddons for: %s', this.name());

    this.discoverAddons();

    this.addons = this.addonsFactory.initializeAddons(this.addonPackages);

    this.addons.forEach(addon => {
      logger.info('addon: %s', addon.name);
    });
  }

  /**
    Returns what commands are made available by addons by inspecting
    `includedCommands` for every addon.

    @private
    @method addonCommands
    @return {Object} Addon names and command maps as key-value pairs
   */
  addonCommands() {
    const Command = require('../models/command');
    let commands = {};
    this.addons.forEach(addon => {
      if (!addon.includedCommands) { return; }

      let token = heimdall.start({
        name: `lookup-commands: ${addon.name}`,
        addonName: addon.name,
        addonCommandInitialization: true,
      });

      let includedCommands = addon.includedCommands();
      let addonCommands = {};

      for (let key in includedCommands) {
        if (typeof includedCommands[key] === 'function') {
          addonCommands[key] = includedCommands[key];
        } else {
          addonCommands[key] = Command.extend(includedCommands[key]);
        }
      }
      if (Object.keys(addonCommands).length) {
        commands[addon.name] = addonCommands;
      }

      token.stop();
    });
    return commands;
  }

  /**
    Execute a given callback for every addon command.
    Example:

    ```
    project.eachAddonCommand(function(addonName, commands) {
      console.log('Addon ' + addonName + ' exported the following commands:' + commands.keys().join(', '));
    });
    ```

    @private
    @method eachAddonCommand
    @param  {Function} callback [description]
   */
  eachAddonCommand(callback) {
    if (this.initializeAddons && this.addonCommands) {
      this.initializeAddons();
      let addonCommands = this.addonCommands();

      _.forOwn(addonCommands, (commands, addonName) => callback(addonName, commands));
    }
  }

  /**
    Path to the blueprints for this project.

    @private
    @method localBlueprintLookupPath
    @return {String} Path to blueprints
   */
  localBlueprintLookupPath() {
    return path.join(this.root, 'blueprints');
  }

  /**
    Returns a list of paths (including addon paths) where blueprints will be looked up.

    @private
    @method blueprintLookupPaths
    @return {Array} List of paths
   */
  blueprintLookupPaths() {
    if (this.isEmberCLIProject()) {
      let lookupPaths = [this.localBlueprintLookupPath()];
      let addonLookupPaths = this.addonBlueprintLookupPaths();

      return lookupPaths.concat(addonLookupPaths);
    } else {
      return this.addonBlueprintLookupPaths();
    }
  }

  /**
    Returns a list of addon paths where blueprints will be looked up.

    @private
    @method addonBlueprintLookupPaths
    @return {Array} List of paths
   */
  addonBlueprintLookupPaths() {
    let addonPaths = this.addons.map(addon => {
      if (addon.blueprintsPath) {
        return addon.blueprintsPath();
      }
    }, this);

    return addonPaths.filter(Boolean).reverse();
  }

  /**
    Reloads package.json

    @private
    @method reloadPkg
    @return {Object} Package content
   */
  reloadPkg() {
    let pkgPath = path.join(this.root, 'package.json');

    // We use readFileSync instead of require to avoid the require cache.
    this.pkg = fs.readJsonSync(pkgPath);

    return this.pkg;
  }

  /**
    Re-initializes addons.

    @private
    @method reloadAddons
   */
  reloadAddons() {
    this.reloadPkg();
    this._addonsInitialized = false;
    return this.initializeAddons();
  }

  /**
    Find an addon by its name

    @private
    @method findAddonByName
    @param  {String} name Addon name as specified in package.json
    @return {Addon}       Addon instance
   */
  findAddonByName(name) {
    this.initializeAddons();

    return findAddonByName(this.addons, name);
  }

  /**
    Generate test file contents.

    This method is supposed to be overwritten by test framework addons
    like `ember-cli-qunit` and `ember-cli-mocha`.

    @public
    @method generateTestFile
    @param {String} moduleName Name of the test module (e.g. `JSHint`)
    @param {Object[]} tests Array of tests with `name`, `passed` and `errorMessage` properties
    @return {String} The test file content
   */
  generateTestFile() {
    let message = 'Please install an Ember.js test framework addon or update your dependencies.';

    if (this.ui) {
      this.ui.writeDeprecateLine(message);
    } else {
      console.warn(message);
    }

    return '';
  }

  /**
    Returns a new project based on the first package.json that is found
    in `pathName`.

    @deprecated
    @private
    @static
    @method closest
    @param  {String} pathName Path to your project
    @return {Promise}         Promise which resolves to a {Project}
   */
  static closest(pathName, _ui, _cli) {
    let ui = ensureUI(_ui);

    ui.writeDeprecateLine('`Project.closest` is a private method that will be removed, please use `Project.closestSync` instead.');

    return closestPackageJSON(pathName).then(result => {
      logger.info('closest %s -> %s', pathName, result);
      if (result.pkg && result.pkg.name === 'ember-cli') {
        return Project.nullProject(_ui, _cli);
      }

      return new Project(result.directory, result.pkg, ui, _cli);
    });
  }

  /**
    Returns a new project based on the first package.json that is found
    in `pathName`.

    @private
    @static
    @method closestSync
    @param  {String} pathName Path to your project
    @param  {UI} _ui The UI instance to provide to the created Project.
    @return {Project}         Project instance
   */
  static closestSync(pathName, _ui, _cli) {
    logger.info('looking for package.json starting at %s', pathName);

    let ui = ensureUI(_ui);

    let directory = findupPath(pathName);
    logger.info('found package.json at %s', directory);

    let relative = path.relative(directory, pathName);
    if (relative.indexOf('tmp') === 0) {
      logger.info('ignoring parent project since we are in the tmp folder of the project');
      return Project.nullProject(_ui, _cli);
    }

    let pkg = fs.readJsonSync(path.join(directory, 'package.json'));
    logger.info('project name: %s', pkg && pkg.name);

    if (!isEmberCliProject(pkg)) {
      logger.info('ignoring parent project since it is not an ember-cli project');
      return Project.nullProject(_ui, _cli);
    }

    return new Project(directory, pkg, ui, _cli);
  }

  /**
    Returns a new project based on the first package.json that is found
    in `pathName`, or the nullProject.

    The nullProject signifies no-project, but abides by the null object pattern

    @private
    @static
    @method projectOrnullProject
    @param  {UI} _ui The UI instance to provide to the created Project.
    @return {Project}         Project instance
   */
  static projectOrnullProject(_ui, _cli) {
    try {
      return Project.closestSync(process.cwd(), _ui, _cli);
    } catch (reason) {
      if (reason instanceof Project.NotFoundError) {
        return Project.nullProject(_ui, _cli);
      } else {
        throw reason;
      }
    }
  }

  /**
    Returns the project root based on the first package.json that is found

    @static
    @method getProjectRoot
    @return {String} The project root directory
   */
  static getProjectRoot() {
    let packagePath = findup.sync('package.json');
    if (!packagePath) {
      logger.info('getProjectRoot: not found. Will use cwd: %s', process.cwd());
      return process.cwd();
    }

    let directory = path.dirname(packagePath);
    const pkg = require(packagePath);

    if (pkg && pkg.name === 'ember-cli') {
      logger.info('getProjectRoot: named \'ember-cli\'. Will use cwd: %s', process.cwd());
      return process.cwd();
    }

    logger.info('getProjectRoot %s -> %s', process.cwd(), directory);
    return directory;
  }
}

class NotFoundError extends Error {
  constructor(message) {
    super(message);
    this.name = 'NotFoundError';
    this.stack = (new Error()).stack;
  }
}

Project.NotFoundError = NotFoundError;

function ensureInstrumentation(cli, ui) {
  if (cli && cli.instrumentation) {
    return cli.instrumentation;
  }

  // created without a `cli` object (possibly from deprecated `Brocfile.js`)
  return new Instrumentation({
    ui,
    initInstrumentation: null,
  });
}

function ensureUI(_ui) {
  let ui = _ui;

  if (!ui) {
    // TODO: one UI (lib/cli/index.js also has one for now...)
    const UI = require('console-ui');
    ui = new UI({
      inputStream: process.stdin,
      outputStream: process.stdout,
      ci: process.env.CI || (/^(dumb|emacs)$/).test(process.env.TERM),
      writeLevel: (process.argv.indexOf('--silent') !== -1) ? 'ERROR' : undefined,
    });
  }

  return ui;
}

function closestPackageJSON(pathName) {
  return findup('package.json', { cwd: pathName }).then(packagePath => {
    if (!packagePath) {
      throw new NotFoundError(`No project found at or up from: \`${pathName}\``);
    }

    return {
      directory: path.dirname(packagePath),
      pkg: require(packagePath),
    };
  });
}

function findupPath(pathName) {
  let pkgPath = findup.sync('package.json', { cwd: pathName });
  if (!pkgPath) {
    throw new NotFoundError(`No project found at or up from: \`${pathName}\``);
  }

  return path.dirname(pkgPath);
}

function isEmberCliProject(pkg) {
  return pkg && (
    (pkg.dependencies && Object.keys(pkg.dependencies).indexOf('ember-cli') !== -1) ||
    (pkg.devDependencies && Object.keys(pkg.devDependencies).indexOf('ember-cli') !== -1)
  );
}

// Export
module.exports = Project;<|MERGE_RESOLUTION|>--- conflicted
+++ resolved
@@ -194,26 +194,10 @@
     return path.join(this.root, configPath, 'environment');
   }
 
-<<<<<<< HEAD
-  return path.join(this.root, configPath, 'environment');
-};
-
-/**
-  Loads the configuration for this project and its addons.
-
-  @public
-  @method config
-  @param  {String} env Environment name
-  @return {Object}     Merged confiration object
- */
-Project.prototype.config = function(env) {
-  let configPath = this.configPath();
-=======
   /**
     Loads the configuration for this project and its addons.
->>>>>>> e38940e1
-
-    @private
+
+    @public
     @method config
     @param  {String} env Environment name
     @return {Object}     Merged confiration object
